from django.shortcuts import render
from django.http import JsonResponse
from django.views import View
from django.utils import timezone
from rest_framework.views import APIView
from rest_framework.response import Response
from rest_framework.permissions import AllowAny
from rest_framework import status
from drf_yasg.utils import swagger_auto_schema
from drf_yasg import openapi
from .models import NewsArticle, SentimentAnalysis
from .services import ScraperService, SentimentService
import logging

logger = logging.getLogger(__name__)


class HomeView(View):
    """Main dashboard view."""
    
    def get(self, request):
        # Get latest articles
        latest_articles = NewsArticle.objects.all()[:20]
        
        # Get latest sentiment analysis
        latest_analysis = SentimentAnalysis.objects.first()
        
        # Calculate sentiment distribution
        total_articles = NewsArticle.objects.count()
        positive_count = NewsArticle.objects.filter(sentiment='positive').count()
        negative_count = NewsArticle.objects.filter(sentiment='negative').count()
        neutral_count = NewsArticle.objects.filter(sentiment='neutral').count()
        
        context = {
            'articles': latest_articles,
            'latest_analysis': latest_analysis,
            'total_articles': total_articles,
            'positive_count': positive_count,
            'negative_count': negative_count,
            'neutral_count': neutral_count,
        }
        
        return render(request, 'news/dashboard.html', context)


class ScrapeNewsView(APIView):
    """API view to trigger news scraping."""
    permission_classes = [AllowAny]
    
    @swagger_auto_schema(
        operation_description="Trigger news scraping from various crypto sources",
        tags=['News Scraping'],
        responses={
            200: openapi.Response('Success', openapi.Schema(
                type=openapi.TYPE_OBJECT,
                properties={
                    'success': openapi.Schema(type=openapi.TYPE_BOOLEAN),
                    'message': openapi.Schema(type=openapi.TYPE_STRING),
                    'count': openapi.Schema(type=openapi.TYPE_INTEGER),
                }
            )),
            500: 'Internal Server Error'
        }
    )
    def post(self, request):
        try:
            scraper_service = ScraperService()
            articles = scraper_service.scrape_and_save()
            
            return Response({
                'success': True,
                'message': f'Successfully scraped {len(articles)} articles',
                'count': len(articles)
            })
        except Exception as e:
            logger.error(f"Error scraping news: {e}")
            return Response({
                'success': False,
                'error': 'Failed to scrape news articles'
            }, status=status.HTTP_500_INTERNAL_SERVER_ERROR)


class AnalyzeSentimentView(APIView):
    """API view to trigger sentiment analysis."""
    permission_classes = [AllowAny]
    
    @swagger_auto_schema(
        operation_description="Analyze sentiment of unanalyzed articles",
        responses={
            200: openapi.Response('Success', openapi.Schema(
                type=openapi.TYPE_OBJECT,
                properties={
                    'success': openapi.Schema(type=openapi.TYPE_BOOLEAN),
                    'message': openapi.Schema(type=openapi.TYPE_STRING),
                    'count': openapi.Schema(type=openapi.TYPE_INTEGER),
                }
            )),
            500: 'Internal Server Error'
        }
    )
    def post(self, request):
        try:
            sentiment_service = SentimentService()
            
            # Get unanalyzed articles
            unanalyzed_articles = NewsArticle.objects.filter(sentiment__isnull=True)[:10]
            
            if not unanalyzed_articles:
                return Response({
                    'success': True,
                    'message': 'No articles to analyze'
                })
            
            # Analyze articles
            results = sentiment_service.analyze_articles(list(unanalyzed_articles))
            
            return Response({
                'success': True,
                'message': f'Analyzed {len(results)} articles',
                'count': len(results)
            })
        except Exception as e:
<<<<<<< HEAD
            logger.error(f"Error analyzing sentiment: {e}")
            return Response({
                'success': False,
                'error': 'Failed to analyze sentiment'
            }, status=status.HTTP_500_INTERNAL_SERVER_ERROR)
=======
            logger.error(f"Error analyzing sentiment: {str(e)}", exc_info=True)
            # Don't expose detailed error messages to users for security
            return JsonResponse({
                'success': False,
                'error': 'Failed to analyze sentiment. Please try again or contact support.'
            }, status=500)
>>>>>>> c2ec63c7


class ArticleListView(APIView):
    """API view to list articles."""
    permission_classes = [AllowAny]
    
    @swagger_auto_schema(
        operation_description="Get list of latest articles",
        responses={
            200: openapi.Response('Success', openapi.Schema(
                type=openapi.TYPE_OBJECT,
                properties={
                    'articles': openapi.Schema(
                        type=openapi.TYPE_ARRAY,
                        items=openapi.Schema(
                            type=openapi.TYPE_OBJECT,
                            properties={
                                'id': openapi.Schema(type=openapi.TYPE_INTEGER),
                                'title': openapi.Schema(type=openapi.TYPE_STRING),
                                'source': openapi.Schema(type=openapi.TYPE_STRING),
                                'url': openapi.Schema(type=openapi.TYPE_STRING),
                                'sentiment': openapi.Schema(type=openapi.TYPE_STRING),
                                'confidence': openapi.Schema(type=openapi.TYPE_NUMBER),
                                'scraped_at': openapi.Schema(type=openapi.TYPE_STRING),
                            }
                        )
                    )
                }
            ))
        }
    )
    def get(self, request):
        articles = NewsArticle.objects.all()[:50]
        
        data = [{
            'id': article.id,
            'title': article.title,
            'source': article.source,
            'url': article.url,
            'sentiment': article.sentiment,
            'confidence': article.confidence,
            'scraped_at': article.scraped_at.isoformat(),
        } for article in articles]
        
        return Response({'articles': data})


class SentimentStatsView(APIView):
    """API view for sentiment statistics."""
    permission_classes = [AllowAny]
    
    @swagger_auto_schema(
        operation_description="Get sentiment statistics and analysis",
        responses={
            200: openapi.Response('Success', openapi.Schema(
                type=openapi.TYPE_OBJECT,
                properties={
                    'total_articles': openapi.Schema(type=openapi.TYPE_INTEGER),
                    'sentiment_distribution': openapi.Schema(
                        type=openapi.TYPE_OBJECT,
                        properties={
                            'positive': openapi.Schema(type=openapi.TYPE_INTEGER),
                            'negative': openapi.Schema(type=openapi.TYPE_INTEGER),
                            'neutral': openapi.Schema(type=openapi.TYPE_INTEGER),
                        }
                    ),
                    'latest_analysis': openapi.Schema(
                        type=openapi.TYPE_OBJECT,
                        properties={
                            'date': openapi.Schema(type=openapi.TYPE_STRING),
                            'overall_sentiment': openapi.Schema(type=openapi.TYPE_STRING),
                            'market_outlook': openapi.Schema(type=openapi.TYPE_STRING),
                        }
                    )
                }
            ))
        }
    )
    def get(self, request):
        # Overall stats
        total = NewsArticle.objects.count()
        positive = NewsArticle.objects.filter(sentiment='positive').count()
        negative = NewsArticle.objects.filter(sentiment='negative').count()
        neutral = NewsArticle.objects.filter(sentiment='neutral').count()
        
        # Recent analysis
        recent_analysis = SentimentAnalysis.objects.first()
        
        return Response({
            'total_articles': total,
            'sentiment_distribution': {
                'positive': positive,
                'negative': negative,
                'neutral': neutral,
            },
            'latest_analysis': {
                'date': recent_analysis.date.isoformat() if recent_analysis else None,
                'overall_sentiment': recent_analysis.overall_sentiment if recent_analysis else None,
                'market_outlook': recent_analysis.market_outlook if recent_analysis else None,
            } if recent_analysis else None
        })
<|MERGE_RESOLUTION|>--- conflicted
+++ resolved
@@ -120,20 +120,12 @@
                 'count': len(results)
             })
         except Exception as e:
-<<<<<<< HEAD
-            logger.error(f"Error analyzing sentiment: {e}")
-            return Response({
-                'success': False,
-                'error': 'Failed to analyze sentiment'
-            }, status=status.HTTP_500_INTERNAL_SERVER_ERROR)
-=======
             logger.error(f"Error analyzing sentiment: {str(e)}", exc_info=True)
             # Don't expose detailed error messages to users for security
             return JsonResponse({
                 'success': False,
                 'error': 'Failed to analyze sentiment. Please try again or contact support.'
-            }, status=500)
->>>>>>> c2ec63c7
+            }, status=status.HTTP_500_INTERNAL_SERVER_ERROR)
 
 
 class ArticleListView(APIView):
